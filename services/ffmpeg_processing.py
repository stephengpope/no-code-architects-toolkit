--- conflicted
+++ resolved
@@ -76,22 +76,8 @@
             input_filename = download_file(url, os.path.join(STORAGE_PATH, f"{job_id}_input_{i}"))
             input_files.append(input_filename)
 
-<<<<<<< HEAD
         # Reprocess input files to ensure they are all in the same format
         reprocessed_files = reprocess_input_files(input_files)
-=======
-        # Reprocess input files to ensure proper formatting
-        reprocessed_files = reprocess_input_files(input_files)
-
-        # Combine the videos
-        inputs = [ffmpeg.input(f) for f in reprocessed_files]
-        concat = ffmpeg.concat(*inputs, v=1, a=1).node
-        v = concat[0]
-        a = concat[1]
-        output = ffmpeg.output(v, a, output_path,
-            vcodec='libx264', acodec='aac',
-            video_bitrate='3000k', audio_bitrate='192k')
->>>>>>> 804ebe82
 
         # Generate an absolute path concat list file for FFmpeg
         concat_file_path = os.path.join(STORAGE_PATH, f"{job_id}_concat_list.txt")
@@ -113,11 +99,8 @@
             os.remove(f)
         for f in reprocessed_files:
             os.remove(f)
-<<<<<<< HEAD
         os.remove(concat_file_path)  # Remove the concat list file after the operation
 
-=======
->>>>>>> 804ebe82
         print(f"Video combination successful: {output_path}")
 
         # Check if the output file exists locally before upload
@@ -158,10 +141,6 @@
             })
         raise
 
-<<<<<<< HEAD
-
-=======
->>>>>>> 804ebe82
 def reprocess_input_files(input_files):
     reprocessed_files = []
     for i, input_file in enumerate(input_files):
